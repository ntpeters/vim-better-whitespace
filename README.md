--- conflicted
+++ resolved
@@ -141,11 +141,11 @@
     let g:better_whitespace_verbosity=1
     ```
 
-<<<<<<< HEAD
 *  To skip lines that contain only whitespace, set the following in your `.vimrc`:
     ```
     let g:better_whitespace_skip_empty_lines=1
-=======
+    ```
+
 *  To navigate to the previous or next trailing whitespace, you can use commands that you
     can map thusly in your `.vimrc`:
     ```vim
@@ -156,7 +156,6 @@
     text in visual mode and search only inside it:
     ```vim
     :'<,'>NextTrailingWhitespace
->>>>>>> 3e56ba57
     ```
 
 ## Supported Whitespace Characters
